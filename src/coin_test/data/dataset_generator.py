"""Define the SyntheticDatasets class and subclasses."""

from abc import ABC, abstractmethod
from dataclasses import dataclass
from math import ceil
from random import Random
<<<<<<< HEAD
from typing import cast, Literal
=======
from typing import cast
>>>>>>> f078dd88

from arch import arch_model
import numpy as np
from numpy.typing import NDArray
import pandas as pd

from .datasets import CustomDataset


class DatasetGenerator(ABC):
    """Create synthetic datasets."""

    @abstractmethod
    def generate(
        self, timedelta: pd.Timedelta, seed: int | None = None, n: int = 1
    ) -> list[CustomDataset]:
        """Create synthetic datasets from the given dataset.

        Args:
            timedelta: A time range for the new datasets
            seed: A random seed for the generated datasets
            n: The number of datasets to generate

        Returns:
            list[PriceDataset]: The synthetic datasets
        """


class SamplingDatasetGenerator(DatasetGenerator):
    """ABC for sampling dataset generators."""

    @staticmethod
    def create_index(
        start: pd.Period, timedelta: pd.Timedelta | pd.DateOffset, freq: str
    ) -> pd.PeriodIndex:
        """Create a PeriodIndex given a start time, timedelta, and frequency."""
        return pd.period_range(start=start, end=start + timedelta, freq=freq)

    @staticmethod
    def normalize_row_data(df: pd.DataFrame) -> pd.DataFrame:
        """Normalize the row data so that it can be sampled with returns."""
        df = df.reset_index(drop=True)

        # Normalize high, low, and close from open prices
        df["High"] = df["High"] / df["Open"]
        df["Low"] = df["Low"] / df["Open"]
        df["Close_Norm"] = df["Close"] / df["Open"]

        # Normalize open prices from previous close prices
        df["Open"] /= df["Close"].shift(1, fill_value=df.iloc[0]["Open"])

        # Restructure df
        del df["Close"]
        df.rename(columns={"Close_Norm": "Close"}, inplace=True)

        return df

    @staticmethod
    def unnormalize(synthetic_df: pd.DataFrame) -> pd.DataFrame:
        """Take a normalized Dataframe and unnormalize it.

        Essentially, convert columns from representing percentage increases
        to actual prices.

        Args:
            synthetic_df: Normalized Dataframe

        Returns:
            pd.DataFrame: The unnormalized Dataframe
        """
        # Stack Open and Close data in one column
        oc_stacked = synthetic_df.melt(
            id_vars=["High", "Low"],
            value_vars=["Open", "Close"],
            var_name="O/C",
            value_name="Perc_Change",
            ignore_index=False,
        ).reset_index()
        oc_stacked.sort_values(
            by=["index", "O/C"], ascending=[True, False], inplace=True
        )

        # Calculate Open and Close data
        oc_stacked["Price"] = oc_stacked["Perc_Change"].cumprod()

        # Unstack Open and Close data
        oc_unstacked = oc_stacked.pivot(index="index", columns="O/C", values="Price")

        # Put unstacked data in sample data
        synthetic_df["Open"] = oc_unstacked["Open"]
        synthetic_df["Close"] = oc_unstacked["Close"]
        synthetic_df["High"] = oc_unstacked["Open"] * synthetic_df["High"]
        synthetic_df["Low"] = oc_unstacked["Open"] * synthetic_df["Low"]

        return synthetic_df


class StitchedChunkDatasetGenerator(SamplingDatasetGenerator):
    """Synthetic Dataset Generator with chunks of data."""

    DATASET_TYPE = CustomDataset

    def __init__(
        self,
        dataset: "StitchedChunkDatasetGenerator.DATASET_TYPE",
        chunk_size: int = 10,
    ) -> None:
        """Initialize a chunk synthetic dataset generator."""
        self.dataset = dataset
        self.start = cast(pd.Period, dataset.df.index[0])
        self.metadata = dataset.metadata
        self.chunk_size = chunk_size

        if chunk_size < 1:
            raise ValueError("Chunk size must be a positive integer")
        elif len(self.dataset.df) < chunk_size:
            raise ValueError("Chunk size mustn't be larger than the dataset")

    def generate(
        self,
        timedelta: pd.Timedelta | pd.DateOffset,
        seed: int | None = None,
        n: int = 1,
    ) -> list["StitchedChunkDatasetGenerator.DATASET_TYPE"]:
        """Create chunk-based synthetic datasets from the given dataset.

        Args:
            timedelta: A time range for the new datasets
            seed: A random seed for the generated datasets
            n: The number of datasets to generate

        Returns:
            list[PriceDataset]: The synthetic datasets
        """
        rng = np.random.default_rng(seed)

        df = self.dataset.df
        starting_prices = df.sample(n=n, random_state=rng, replace=True)["Open"]
        df_norm = self.normalize_row_data(df)

        period_index = self.create_index(self.start, timedelta, self.metadata.freq)
        num_rows = len(period_index)

        new_datasets = []
        for i in range(n):
            synthetic_df = self.select_data(
                df_norm,
                starting_prices[i],  # type: ignore
                num_rows,
                self.chunk_size,
                rng,
            )
            synthetic_df.index = period_index.copy()
            new_datasets.append(
                self.DATASET_TYPE(
                    f"{type(self).__name__}_{i}",
                    synthetic_df,
                    self.metadata.freq,
                    self.metadata.pair,
                    synthetic=True,
                )
            )

        return new_datasets

    @staticmethod
    def select_data(
        df_norm: pd.DataFrame,
        starting_price: float,
        num_rows: int,
        chunk_size: int,
        rng: np.random.Generator,
    ) -> pd.DataFrame:
        """Take a normalized Dataframe and create a synthetic dataset from it.

        Args:
            df_norm: Normalized Dataframe of original data
            starting_price: The first open price for the data
            num_rows: The number of rows in the dataset
            chunk_size: The amount of rows to combine in each chunk
            rng: A numpy random number generator

        Returns:
            pd.DataFrame: The synthetic dataset
        """
        # Select Chunk Length Windows
        chunks = tuple(df_norm.rolling(chunk_size))[chunk_size - 1 :]

        rows_per_chunk = len(chunks[0])
        num_chunks = ceil(num_rows / rows_per_chunk)

        # Select data and concatenate chunks
        r = Random(rng.bytes(16))  # type: ignore
        sampled_chunks: list[pd.DataFrame] = r.sample(chunks, num_chunks)
        sampled_data: pd.DataFrame = pd.concat(sampled_chunks)

        # shrink to size of dataset
        sampled_data = sampled_data.head(num_rows).reset_index(drop=True)

        sampled_data.loc[0, "Open"] = starting_price
        unnormalized_df = StitchedChunkDatasetGenerator.unnormalize(sampled_data)

        return unnormalized_df


class ReturnsDatasetGenerator(SamplingDatasetGenerator):
    """Create synthetic datasets by shuffling the percentage gains each day."""

    DATASET_TYPE = CustomDataset

    def __init__(self, dataset: "ReturnsDatasetGenerator.DATASET_TYPE") -> None:
        """Initialize a ResultsDatasetGenerator object."""
<<<<<<< HEAD
        super().__init__(dataset, chunk_size=1)


@dataclass
class GarchSettings:
    """Class for keeping track of settings to intialize a GARCH model."""

    mean: Literal[
        "Constant", "Zero", "LS", "AR", "ARX", "HAR", "HARX", "constant", "zero"
    ]
    lags: int | NDArray | list[int] | None
    vol: Literal["GARCH", "ARCH", "EGARCH", "FIGARCH", "APARCH", "HARCH"]
    p: int | list[int]
    o: int
    q: int
    power: float
    dist: Literal[
        "normal",
        "gaussian",
        "t",
        "studentst",
        "skewstudent",
        "skewt",
        "ged",
        "generalized error",
    ]
    hold_back: int | None
    rescale: bool | None


class GarchDatasetGenerator(DatasetGenerator):
    """Synthetic Dataset Generator with GARCH.

    Use Generalized Autoregressive Conditional Heteroskedasticity (GARCH) model.
    Default values initialize a GARCH(1,1) model with constant mean.

    Close prices are simulated with univariate GARCH model.
    Open prices are set as previous day's close.
    High and Low prices are randomly sampled chunks transformed into and reverted from
    percent changes relative to min/max Open/Close of each period bar.
    """

    DATASET_TYPE = CustomDataset

    def __init__(
        self,
        dataset: "GarchDatasetGenerator.DATASET_TYPE",
        chunk_size: int = 1,
        mean: Literal[
            "Constant", "Zero", "LS", "AR", "ARX", "HAR", "HARX", "constant", "zero"
        ] = "Constant",
        lags: int | list[int] | NDArray | None = 0,
        vol: Literal["GARCH", "ARCH", "EGARCH", "FIGARCH", "APARCH", "HARCH"] = "GARCH",
        p: int | list[int] = 1,
        o: int = 0,
        q: int = 1,
        power: float = 2,
        dist: Literal[
            "normal",
            "gaussian",
            "t",
            "studentst",
            "skewstudent",
            "skewt",
            "ged",
            "generalized error",
        ] = "normal",
        hold_back: int | None = None,
        rescale: bool | None = None,
    ) -> None:
        """Initializes a GARCHDatasetGenerator."""
        self.dataset = dataset
        self.start: pd.Period = dataset.df.index[0]  # type: ignore
        self.metadata = dataset.metadata
        self.chunk_size = chunk_size

        if chunk_size < 1:
            raise ValueError("Chunk size must be a positive integer")
        elif len(self.dataset.df) < chunk_size:
            raise ValueError("Chunk size mustn't be larger than the dataset")

        self.garch_settings = GarchSettings(
            mean=mean,
            lags=lags,
            vol=vol,
            p=p,
            o=o,
            q=q,
            power=power,
            dist=dist,
            hold_back=hold_back,
            rescale=rescale,
        )

    @staticmethod
    def get_garch_model_parameters(
        univariate_series: pd.Series,
        garch_settings: GarchSettings,
    ) -> pd.Series:
        """Gets GARCH model parameters estimated from given univariate series.

        Args:
            univariate_series: series of data
            garch_settings: arguments to contruct the GARCH model with

        Returns:
            res_garch_model.params: dictionary of model parameters
                estimated from fitting to univariate series.
        """
        res_garch_model = arch_model(
            univariate_series,
            mean=garch_settings.mean,
            lags=garch_settings.lags,
            vol=garch_settings.vol,
            p=garch_settings.p,
            o=garch_settings.o,
            q=garch_settings.q,
            power=garch_settings.power,
            dist=garch_settings.dist,
            hold_back=garch_settings.hold_back,
            rescale=garch_settings.rescale,
        ).fit(disp="off")

        return cast(pd.Series, res_garch_model.params)

    @staticmethod
    def sample_series(
        series: pd.Series,
        num_rows: int,
        chunk_size: int,
        rng: np.random.Generator,
    ) -> pd.Series:
        """Randomly samples a new series from a given series.

        Args:
            series: series to sample from
            num_rows: The number of rows in the new series
            chunk_size: The amount of rows to combine in each chunk
            rng: A numpy random number generator

        Returns:
            pd.Series: a new sampled series
        """
        # Select chunk length windows.
        chunks = tuple(series.rolling(chunk_size))[chunk_size - 1 :]

        rows_per_chunk = len(chunks[0])
        num_chunks = ceil(num_rows / rows_per_chunk)

        # Select data and concatenate chunks.
        r = Random(rng.bytes(16))  # type: ignore
        sampled_chunks: list[pd.Series] = r.sample(chunks, num_chunks)
        sampled_series: pd.Series = pd.concat(sampled_chunks)

        # Shrink to size of dataset
        sampled_series = sampled_series.head(num_rows).reset_index(drop=True)

        # Remove series name.
        sampled_series = sampled_series.rename(None)

        return sampled_series

    @staticmethod
    def to_pct_change_based_on_extreme_bar_open_and_close(
        series_to_pct_change: pd.Series,
        extreme: Literal["max", "min"],
        open_series: pd.Series,
        close_series: pd.Series,
    ) -> pd.Series:
        """Calculates percent change relative to min/max of Open and Close.

        Args:
            series_to_pct_change: a series of values to turn into percent change
            extreme: selects either min or max when calculating extreme series
            open_series: series of open price values
            close_series: series of close price values

        Returns:
            pct_change_series: difference of series_to_pct_change and extreme_series
            as proportion of extreme_series.

        """
        if extreme == "max":
            extreme_series = close_series.combine(open_series, max, fill_value=0)
        else:
            extreme_series = close_series.combine(open_series, min, fill_value=0)

        # Remove all series index before calculation.
        series_to_pct_change = series_to_pct_change.reset_index(drop=True)
        extreme_series = extreme_series.reset_index(drop=True)

        pct_change_series = (series_to_pct_change - extreme_series) / extreme_series

        return pct_change_series

    @staticmethod
    def from_pct_change_based_on_extreme_bar_open_and_close(
        pct_change_series: pd.Series,
        extreme: Literal["max", "min"],
        open_series: pd.Series,
        close_series: pd.Series,
    ) -> pd.Series:
        """Calculates values from percent change and min/max of Open and Close.

        Args:
            pct_change_series: a series of percent change to turn into values
            extreme: selects either min or max when calculating extreme series
            open_series: series of open price values
            close_series: series of close price values

        Returns:
            series: extreme_series + extreme_series * pct_change_series

        Raises:
            ValueError: open_series should be same length as close_series.
            ValueError: pct_change_series should be same length as open_series.
        """
        if len(close_series) != len(open_series):
            raise ValueError("open_series should be same length as close_series.")

        if len(pct_change_series) != len(open_series):
            raise ValueError("pct_change_series should be same length as open_series.")

        if extreme == "max":
            extreme_series = close_series.combine(open_series, max, fill_value=0)
        else:
            extreme_series = close_series.combine(open_series, min, fill_value=0)

        # Remove all series index before calculation.
        pct_change_series = pct_change_series.reset_index(drop=True)
        extreme_series = extreme_series.reset_index(drop=True)

        return extreme_series + extreme_series * pct_change_series

    @staticmethod
    def from_pct_change_based_on_starting_value(
        pct_change_series: pd.Series,
        starting_price: float,
    ) -> pd.Series:
        """Generate synthetic series from GARCH model fit to univariate data."""
        # Values are one row longer than by-item percent changes.
        num_rows = len(pct_change_series) + 1
        # Remove all series index before calculation.
        pct_change_series = pct_change_series.reset_index(drop=True)

        # Transform generated percent change values to price values.
        synthetic_series = pd.Series(0, index=list(range(num_rows)))
        # Intialize series_0 from starting value.
        synthetic_series[0] = starting_price
        # set series_j = series_j-1 + series_j-1 * pct_change_j-1 / 100.
        for j in range(1, num_rows):
            synthetic_series[j] = (
                synthetic_series[j - 1]
                + synthetic_series[j - 1] * pct_change_series[j - 1] / 100
            )

        synthetic_series = synthetic_series.reset_index(drop=True).rename(None)
        return synthetic_series
=======
        self.dataset = dataset
        self.start = cast(pd.Period, dataset.df.index[0])
        self.metadata = dataset.metadata
>>>>>>> f078dd88

    def generate(
        self,
        timedelta: pd.Timedelta | pd.DateOffset,
        seed: int | None = None,
        n: int = 1,
<<<<<<< HEAD
    ) -> list["GarchDatasetGenerator.DATASET_TYPE"]:
        """Create synthetic datasets from GARCH model fit to given dataset.
=======
    ) -> list["ReturnsDatasetGenerator.DATASET_TYPE"]:
        """Create returns-based synthetic datasets from the given dataset.
>>>>>>> f078dd88

        Args:
            timedelta: A time range for the new datasets
            seed: A random seed for the generated datasets
            n: The number of datasets to generate

        Returns:
            list[PriceDataset]: The synthetic datasets
        """
        rng = np.random.default_rng(seed)
<<<<<<< HEAD
        np.random.RandomState(seed)

        df = self.dataset.df
        starting_prices = df.sample(n=n, random_state=rng, replace=True)[
            ["Open", "Close"]
        ]

        period_index = StitchedChunkDatasetGenerator.create_index(
            self.start, timedelta, self.metadata.freq
        )
        num_rows = len(period_index)

        # Estimate GARCH model parameters from univariate percent change series.
        pct_change_close_series = 100 * df["Close"].pct_change().dropna()
        garch_model_params = GarchDatasetGenerator.get_garch_model_parameters(
            univariate_series=pct_change_close_series,
            garch_settings=self.garch_settings,
        )

        pct_change_high_series = self.to_pct_change_based_on_extreme_bar_open_and_close(
            series_to_pct_change=df["High"],
            extreme="max",
            open_series=df["Open"],
            close_series=df["Close"],
        )

        pct_change_low_series = self.to_pct_change_based_on_extreme_bar_open_and_close(
            series_to_pct_change=df["Low"],
            extreme="min",
            open_series=df["Open"],
            close_series=df["Close"],
        )

        new_datasets = []
        for i in range(n):
            # Initalize a GARCH model distribution and simulate Close data.
            synthetic_pct_change_close_series = arch_model(
                None,
                mean=self.garch_settings.mean,
                lags=self.garch_settings.lags,
                vol=self.garch_settings.vol,
                p=self.garch_settings.p,
                o=self.garch_settings.o,
                q=self.garch_settings.q,
                power=self.garch_settings.power,
                dist=self.garch_settings.dist,
                hold_back=self.garch_settings.hold_back,
                rescale=self.garch_settings.rescale,
            ).simulate(
                garch_model_params, num_rows - 1  # type: ignore
            )[
                "data"
            ]
            synthetic_close_series = (
                GarchDatasetGenerator.from_pct_change_based_on_starting_value(
                    pct_change_series=synthetic_pct_change_close_series,
                    starting_price=starting_prices["Close"][i],
                )
            )

            synthetic_open_series = synthetic_close_series.shift(periods=1)
            synthetic_open_series[0] = starting_prices["Open"][i]

            pct_change_high_series_sampled = GarchDatasetGenerator.sample_series(
                series=pct_change_high_series,
                num_rows=num_rows,
                chunk_size=self.chunk_size,
                rng=rng,
            )
            synthetic_high_series = (
                self.from_pct_change_based_on_extreme_bar_open_and_close(
                    pct_change_series=pct_change_high_series_sampled,
                    extreme="max",
                    close_series=synthetic_close_series,
                    open_series=synthetic_open_series,
                )
            )

            pct_change_low_series_sampled = GarchDatasetGenerator.sample_series(
                series=pct_change_low_series,
                num_rows=num_rows,
                chunk_size=self.chunk_size,
                rng=rng,
            )
            synthetic_low_series = (
                self.from_pct_change_based_on_extreme_bar_open_and_close(
                    pct_change_series=pct_change_low_series_sampled,
                    extreme="min",
                    close_series=synthetic_close_series,
                    open_series=synthetic_open_series,
                )
            )

            synthetic_df = pd.concat(
                {
                    "Open": synthetic_open_series,
                    "High": synthetic_high_series,
                    "Low": synthetic_low_series,
                    "Close": synthetic_close_series,
                    "Volume": pd.Series(0, index=list(range(num_rows))),
                },
                axis=1,
            )
            synthetic_df.index = period_index.copy()

=======

        df = self.dataset.df
        starting_prices = df.sample(n=n, random_state=rng, replace=True)["Open"]
        df_norm = self.normalize_row_data(df)

        period_index = self.create_index(self.start, timedelta, self.metadata.freq)

        new_datasets = []
        for i in range(n):
            synthetic_df = self.select_data(
                df_norm, starting_prices[i], len(period_index), rng  # type: ignore
            )
            synthetic_df.index = period_index.copy()
>>>>>>> f078dd88
            new_datasets.append(
                self.DATASET_TYPE(
                    f"{type(self).__name__}_{i}",
                    synthetic_df,
                    self.metadata.freq,
                    self.metadata.pair,
                    synthetic=True,
                )
            )

<<<<<<< HEAD
        return new_datasets
=======
        return new_datasets

    @staticmethod
    def select_data(
        df_norm: pd.DataFrame,
        starting_price: float,
        num_rows: int,
        rng: np.random.Generator,
    ) -> pd.DataFrame:
        """Take a normalized Dataframe and create a synthetic dataset from it.

        Args:
            df_norm: Normalized Dataframe of original data
            starting_price: The first open price for the data
            num_rows: The number of rows in the dataset
            rng: A numpy random number generator

        Returns:
            pd.DataFrame: The synthetic dataset
        """
        # Select data
        sampled_data = df_norm.sample(
            n=num_rows, replace=True, random_state=rng
        ).reset_index(drop=True)
        sampled_data.loc[0, "Open"] = starting_price

        # Stack Open and Close data in one column
        oc_stacked = sampled_data.melt(
            id_vars=["High", "Low"],
            value_vars=["Open", "Close"],
            var_name="O/C",
            value_name="Perc_Change",
            ignore_index=False,
        ).reset_index()
        oc_stacked.sort_values(
            by=["index", "O/C"], ascending=[True, False], inplace=True
        )

        # Calculate Open and Close data
        oc_stacked["Price"] = oc_stacked["Perc_Change"].cumprod()

        # Unstack Open and Close data
        oc_unstacked = oc_stacked.pivot(index="index", columns="O/C", values="Price")

        # Put unstacked data in sample data
        sampled_data["Open"] = oc_unstacked["Open"]
        sampled_data["Close"] = oc_unstacked["Close"]
        sampled_data["High"] = oc_unstacked["Open"] * sampled_data["High"]
        sampled_data["Low"] = oc_unstacked["Open"] * sampled_data["Low"]

        return sampled_data
>>>>>>> f078dd88
<|MERGE_RESOLUTION|>--- conflicted
+++ resolved
@@ -4,11 +4,7 @@
 from dataclasses import dataclass
 from math import ceil
 from random import Random
-<<<<<<< HEAD
 from typing import cast, Literal
-=======
-from typing import cast
->>>>>>> f078dd88
 
 from arch import arch_model
 import numpy as np
@@ -221,8 +217,101 @@
 
     def __init__(self, dataset: "ReturnsDatasetGenerator.DATASET_TYPE") -> None:
         """Initialize a ResultsDatasetGenerator object."""
-<<<<<<< HEAD
-        super().__init__(dataset, chunk_size=1)
+        self.dataset = dataset
+        self.start = cast(pd.Period, dataset.df.index[0])
+        self.metadata = dataset.metadata
+
+    def generate(
+        self,
+        timedelta: pd.Timedelta | pd.DateOffset,
+        seed: int | None = None,
+        n: int = 1,
+    ) -> list["ReturnsDatasetGenerator.DATASET_TYPE"]:
+        """Create returns-based synthetic datasets from the given dataset.
+
+        Args:
+            timedelta: A time range for the new datasets
+            seed: A random seed for the generated datasets
+            n: The number of datasets to generate
+
+        Returns:
+            list[PriceDataset]: The synthetic datasets
+        """
+        rng = np.random.default_rng(seed)
+
+        df = self.dataset.df
+        starting_prices = df.sample(n=n, random_state=rng, replace=True)["Open"]
+        df_norm = self.normalize_row_data(df)
+
+        period_index = self.create_index(self.start, timedelta, self.metadata.freq)
+
+        new_datasets = []
+        for i in range(n):
+            synthetic_df = self.select_data(
+                df_norm, starting_prices[i], len(period_index), rng  # type: ignore
+            )
+            synthetic_df.index = period_index.copy()
+            new_datasets.append(
+                self.DATASET_TYPE(
+                    f"{type(self).__name__}_{i}",
+                    synthetic_df,
+                    self.metadata.freq,
+                    self.metadata.pair,
+                    synthetic=True,
+                )
+            )
+
+        return new_datasets
+
+    @staticmethod
+    def select_data(
+        df_norm: pd.DataFrame,
+        starting_price: float,
+        num_rows: int,
+        rng: np.random.Generator,
+    ) -> pd.DataFrame:
+        """Take a normalized Dataframe and create a synthetic dataset from it.
+
+        Args:
+            df_norm: Normalized Dataframe of original data
+            starting_price: The first open price for the data
+            num_rows: The number of rows in the dataset
+            rng: A numpy random number generator
+
+        Returns:
+            pd.DataFrame: The synthetic dataset
+        """
+        # Select data
+        sampled_data = df_norm.sample(
+            n=num_rows, replace=True, random_state=rng
+        ).reset_index(drop=True)
+        sampled_data.loc[0, "Open"] = starting_price
+
+        # Stack Open and Close data in one column
+        oc_stacked = sampled_data.melt(
+            id_vars=["High", "Low"],
+            value_vars=["Open", "Close"],
+            var_name="O/C",
+            value_name="Perc_Change",
+            ignore_index=False,
+        ).reset_index()
+        oc_stacked.sort_values(
+            by=["index", "O/C"], ascending=[True, False], inplace=True
+        )
+
+        # Calculate Open and Close data
+        oc_stacked["Price"] = oc_stacked["Perc_Change"].cumprod()
+
+        # Unstack Open and Close data
+        oc_unstacked = oc_stacked.pivot(index="index", columns="O/C", values="Price")
+
+        # Put unstacked data in sample data
+        sampled_data["Open"] = oc_unstacked["Open"]
+        sampled_data["Close"] = oc_unstacked["Close"]
+        sampled_data["High"] = oc_unstacked["Open"] * sampled_data["High"]
+        sampled_data["Low"] = oc_unstacked["Open"] * sampled_data["Low"]
+
+        return sampled_data
 
 
 @dataclass
@@ -480,24 +569,14 @@
 
         synthetic_series = synthetic_series.reset_index(drop=True).rename(None)
         return synthetic_series
-=======
-        self.dataset = dataset
-        self.start = cast(pd.Period, dataset.df.index[0])
-        self.metadata = dataset.metadata
->>>>>>> f078dd88
 
     def generate(
         self,
         timedelta: pd.Timedelta | pd.DateOffset,
         seed: int | None = None,
         n: int = 1,
-<<<<<<< HEAD
     ) -> list["GarchDatasetGenerator.DATASET_TYPE"]:
         """Create synthetic datasets from GARCH model fit to given dataset.
-=======
-    ) -> list["ReturnsDatasetGenerator.DATASET_TYPE"]:
-        """Create returns-based synthetic datasets from the given dataset.
->>>>>>> f078dd88
 
         Args:
             timedelta: A time range for the new datasets
@@ -508,7 +587,6 @@
             list[PriceDataset]: The synthetic datasets
         """
         rng = np.random.default_rng(seed)
-<<<<<<< HEAD
         np.random.RandomState(seed)
 
         df = self.dataset.df
@@ -614,21 +692,6 @@
             )
             synthetic_df.index = period_index.copy()
 
-=======
-
-        df = self.dataset.df
-        starting_prices = df.sample(n=n, random_state=rng, replace=True)["Open"]
-        df_norm = self.normalize_row_data(df)
-
-        period_index = self.create_index(self.start, timedelta, self.metadata.freq)
-
-        new_datasets = []
-        for i in range(n):
-            synthetic_df = self.select_data(
-                df_norm, starting_prices[i], len(period_index), rng  # type: ignore
-            )
-            synthetic_df.index = period_index.copy()
->>>>>>> f078dd88
             new_datasets.append(
                 self.DATASET_TYPE(
                     f"{type(self).__name__}_{i}",
@@ -639,58 +702,4 @@
                 )
             )
 
-<<<<<<< HEAD
-        return new_datasets
-=======
-        return new_datasets
-
-    @staticmethod
-    def select_data(
-        df_norm: pd.DataFrame,
-        starting_price: float,
-        num_rows: int,
-        rng: np.random.Generator,
-    ) -> pd.DataFrame:
-        """Take a normalized Dataframe and create a synthetic dataset from it.
-
-        Args:
-            df_norm: Normalized Dataframe of original data
-            starting_price: The first open price for the data
-            num_rows: The number of rows in the dataset
-            rng: A numpy random number generator
-
-        Returns:
-            pd.DataFrame: The synthetic dataset
-        """
-        # Select data
-        sampled_data = df_norm.sample(
-            n=num_rows, replace=True, random_state=rng
-        ).reset_index(drop=True)
-        sampled_data.loc[0, "Open"] = starting_price
-
-        # Stack Open and Close data in one column
-        oc_stacked = sampled_data.melt(
-            id_vars=["High", "Low"],
-            value_vars=["Open", "Close"],
-            var_name="O/C",
-            value_name="Perc_Change",
-            ignore_index=False,
-        ).reset_index()
-        oc_stacked.sort_values(
-            by=["index", "O/C"], ascending=[True, False], inplace=True
-        )
-
-        # Calculate Open and Close data
-        oc_stacked["Price"] = oc_stacked["Perc_Change"].cumprod()
-
-        # Unstack Open and Close data
-        oc_unstacked = oc_stacked.pivot(index="index", columns="O/C", values="Price")
-
-        # Put unstacked data in sample data
-        sampled_data["Open"] = oc_unstacked["Open"]
-        sampled_data["Close"] = oc_unstacked["Close"]
-        sampled_data["High"] = oc_unstacked["Open"] * sampled_data["High"]
-        sampled_data["Low"] = oc_unstacked["Open"] * sampled_data["Low"]
-
-        return sampled_data
->>>>>>> f078dd88
+        return new_datasets