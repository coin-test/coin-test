"""Data loading / processing module."""

from .composer import Composer
from .datasaver import Datasaver
from .dataset_generator import (
    DatasetGenerator,
    GarchDatasetGenerator,
    GarchSettings,
    ReturnsDatasetGenerator,
    SamplingDatasetGenerator,
    StitchedChunkDatasetGenerator,
    WindowStepDatasetGenerator,
)
from .datasets import CustomDataset, Dataset, PriceDataset
from .metadata import MetaData
from .processors import FillProcessor, IdentityProcessor, Processor

__all__ = [
    "Composer",
    "CustomDataset",
    "Datasaver",
    "Dataset",
    "DatasetGenerator",
    "PriceDataset",
    "MetaData",
    "FillProcessor",
    "IdentityProcessor",
    "Processor",
    "ReturnsDatasetGenerator",
    "SamplingDatasetGenerator",
    "StitchedChunkDatasetGenerator",
<<<<<<< HEAD
    "WindowStepDatasetGenerator",
=======
    "GarchDatasetGenerator",
    "GarchSettings",
>>>>>>> 97639495
]<|MERGE_RESOLUTION|>--- conflicted
+++ resolved
@@ -29,10 +29,7 @@
     "ReturnsDatasetGenerator",
     "SamplingDatasetGenerator",
     "StitchedChunkDatasetGenerator",
-<<<<<<< HEAD
-    "WindowStepDatasetGenerator",
-=======
     "GarchDatasetGenerator",
     "GarchSettings",
->>>>>>> 97639495
+    "WindowStepDatasetGenerator",
 ]