--- conflicted
+++ resolved
@@ -23,18 +23,12 @@
 from ..data import Composer, PriceDataset
 
 
-<<<<<<< HEAD
-def _save(result: BacktestResults, output_dir: str | None, i: int) -> None:
-    if output_dir is not None:
-        fn = os.path.join(output_dir, f"{i}_backtest_results.pkl")
-=======
 logger = logging.getLogger(__name__)
 
 
 def _save(result: BacktestResults, output_folder: str | None, i: int) -> None:
     if output_folder is not None:
         fn = os.path.join(output_folder, f"{i}_backtest_results.pkl")
->>>>>>> 97639495
         result.save(fn)
 
 
@@ -271,27 +265,6 @@
         ValueError: If build_from_save_results isn't provided,
             args must be provided to run a backtest
     """
-<<<<<<< HEAD
-    if slippage_calculator is None:
-        slippage_calculator = ConstantSlippage()
-    if tx_calculator is None:
-        tx_calculator = ConstantTransactionFeeCalculator()
-
-    results_output_dir = None
-    if output_dir is not None:
-        results_output_dir = os.path.join(output_dir, "backtest_results")
-
-    results = _gen_results(
-        all_datasets,
-        all_strategies,
-        slippage_calculator,
-        tx_calculator,
-        starting_portfolio,
-        backtest_length,
-        n_parallel,
-        results_output_dir,
-    )
-=======
     if build_from_saved_results is not None:
         logger.info(
             f"Building analysis from saved results from: {build_from_saved_results}"
@@ -317,8 +290,11 @@
             tx_calculator = ConstantTransactionFeeCalculator()
             logger.info("Backtesting with ConstantTransactionFeeCalculator tx fees.")
 
-        if output_folder is None:
+        results_output_dir = None
+        if output_dir is None:
             logger.info("BacktestResults are not being saved.")
+        else:
+            results_output_dir = os.path.join(output_dir, "backtest_results")
         results = _gen_results(
             all_datasets,
             all_strategies,
@@ -327,9 +303,8 @@
             starting_portfolio,
             backtest_length,
             n_parallel,
-            output_folder,
-        )
->>>>>>> 97639495
+            results_output_dir,
+        )
 
     build_datapane(results, output_dir)
 
