--- conflicted
+++ resolved
@@ -142,13 +142,9 @@
 
     @staticmethod
     def _strategies_to_run(
-<<<<<<< HEAD
-        self, schedule: Iterable[tuple[Strategy, croniter]], time: dt.datetime
-=======
-        schedule: list[tuple[Strategy, croniter]],
+        schedule: Iterable[tuple[Strategy, croniter]],
         time: dt.datetime,
         simulation_dt: pd.DateOffset,
->>>>>>> 608ecfe4
     ) -> list[Strategy]:
         """Determine which strategies are triggered at a current timestep.
 
