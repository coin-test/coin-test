--- conflicted
+++ resolved
@@ -27,9 +27,7 @@
         self.side = side
         self.amount = amount
         self.price = price
-<<<<<<< HEAD
         self.transaction_fee = transaction_fee
-=======
 
     def __repr__(self) -> str:
         """Build string representation."""
@@ -43,5 +41,4 @@
             return (
                 f"{self.amount} {self.asset_pair.asset} -> "
                 f"{currency_amt} {self.asset_pair.currency}"
-            )
->>>>>>> 0e5387c9
+            )