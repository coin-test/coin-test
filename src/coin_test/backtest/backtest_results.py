--- conflicted
+++ resolved
@@ -55,6 +55,16 @@
         self.sim_data.set_index("Timestamp")
         self.sim_data["Price"] = self.create_date_price_df(self.sim_data, composer)
 
+    def save(self, path: str) -> None:
+        """Save to disk.
+
+        Args:
+            path: Path to save to.
+        """
+        os.makedirs(os.path.dirname(path), exist_ok=True)
+        with open(path, "wb") as f:
+            pickle.dump(self, f)
+
     @staticmethod
     def create_date_price_df(sim_data: pd.DataFrame, composer: Composer) -> pd.Series:
         """Create a TimeSeries dataframe for portfolio value over time."""
@@ -82,18 +92,4 @@
             conversion = all_assets[asset_pair]["Open"].iloc[0]
             total += conversion * money.qty
 
-<<<<<<< HEAD
-        self._sim_data.set_index("Timestamp")
-
-    def save(self, path: str) -> None:
-        """Save to disk.
-
-        Args:
-            path: Path to save to.
-        """
-        os.makedirs(os.path.dirname(path), exist_ok=True)
-        with open(path, "wb") as f:
-            pickle.dump(self, f)
-=======
-        return total
->>>>>>> eb50d99c
+        return total