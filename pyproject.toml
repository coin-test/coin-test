--- conflicted
+++ resolved
@@ -15,11 +15,8 @@
 croniter = "^1.3.7"
 pytest-sugar = "^0.9.6"
 pandas-stubs = "^1.5.3.230203"
-<<<<<<< HEAD
 datapane = "^0.15.7"
-=======
 tqdm = "^4.64.1"
->>>>>>> ca5d319f
 
 [tool.poetry.group.dev.dependencies]
 pytest = "^7.1.3"
