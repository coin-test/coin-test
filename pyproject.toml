--- conflicted
+++ resolved
@@ -17,12 +17,9 @@
 pandas-stubs = "^1.5.3.230203"
 datapane = "^0.15.7"
 tqdm = "^4.64.1"
-<<<<<<< HEAD
 arch = "^5.3.1"
-=======
 plotly = "^5.13.0"
 kaleido = "0.2.1"
->>>>>>> f078dd88
 
 [tool.poetry.group.dev.dependencies]
 pytest = "^7.1.3"
