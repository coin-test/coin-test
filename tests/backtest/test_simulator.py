"""Test the Simulator class."""
from copy import copy
import datetime as dt
from unittest.mock import Mock, PropertyMock

from croniter import croniter
import pandas as pd
from pytest_mock import MockerFixture

from coin_test.backtest import Simulator, Strategy
from coin_test.util import AssetPair, Side


def test_collect_asset_pairs(
    asset_pair: AssetPair, asset_pair_btc_eth: AssetPair, asset_pair_eth_usdt: AssetPair
) -> None:
    """Collect Asset Pairs from strategies."""
    strategy1 = Mock()
    type(strategy1).asset_pairs = PropertyMock(
        return_value=[asset_pair, asset_pair_btc_eth]
    )
    strategy2 = Mock()
    type(strategy2).asset_pairs = PropertyMock(
        return_value=[asset_pair_btc_eth, asset_pair_eth_usdt]
    )

    asset_pairs = Simulator._collect_asset_pairs([strategy1, strategy2])

    assert asset_pairs == set([asset_pair, asset_pair_btc_eth, asset_pair_eth_usdt])


def test_simulation_validation_match(
    asset_pair: AssetPair,
    asset_pair_btc_eth: AssetPair,
    asset_pair_eth_usdt: AssetPair,
    mocker: MockerFixture,
) -> None:
    """Asset Pairs match."""
    mock_composer = Mock()
    type(mock_composer).datasets = PropertyMock(
        return_value=dict.fromkeys(
            [asset_pair, asset_pair_btc_eth, asset_pair_eth_usdt], None
        )
    )

    mocker.patch("coin_test.backtest.Simulator._collect_asset_pairs")
    Simulator._collect_asset_pairs.return_value = set([asset_pair, asset_pair_btc_eth])
    valid = Simulator._validate(mock_composer, [])
    assert valid is True


def test_simulation_validation_mismatch(
    asset_pair: AssetPair,
    asset_pair_btc_eth: AssetPair,
    asset_pair_eth_usdt: AssetPair,
    mocker: MockerFixture,
) -> None:
    """Invalid Asset Pairs with match."""
    mock_composer = Mock()
    type(mock_composer).datasets = PropertyMock(
        return_value=dict.fromkeys([asset_pair, asset_pair_btc_eth], None)
    )

    mocker.patch("coin_test.backtest.Simulator._collect_asset_pairs")
    Simulator._collect_asset_pairs.return_value = set(
        [asset_pair, asset_pair_btc_eth, asset_pair_eth_usdt]
    )

    valid = Simulator._validate(mock_composer, [])
    assert valid is False


def _make_mock_trade_request(
    asset_pair: AssetPair, side: Side, qty: float, should_execute: bool, price: float
) -> Mock:
    mock_tr = Mock()
    type(mock_tr).asset_pair = PropertyMock(return_value=asset_pair)
    type(mock_tr).side = PropertyMock(return_value=side)
    type(mock_tr).qty = PropertyMock(return_value=qty)
    mock_tr.should_execute.return_value = should_execute
    mock_trade = Mock()
    type(mock_trade).asset_pair = PropertyMock(return_value=asset_pair)
    type(mock_trade).side = PropertyMock(return_value=side)
    type(mock_trade).price = PropertyMock(return_value=price)
    type(mock_trade).amount = PropertyMock(return_value=qty)
    mock_tr.build_trade.return_value = mock_trade
    return mock_tr


def test_split_pending_orders_all_execute(
    asset_pair: AssetPair, timestamp_asset_price: dict[AssetPair, pd.DataFrame]
) -> None:
    """Execute all orders."""
    mock_trade1 = _make_mock_trade_request(
        asset_pair, Side.BUY, qty=2, should_execute=True, price=1
    )
    mock_trade2 = _make_mock_trade_request(
        asset_pair, Side.SELL, qty=1, should_execute=True, price=1
    )

    pending_orders = [mock_trade1, mock_trade2]
    exec_orders, remaining_orders = Simulator._split_pending_orders(
        pending_orders, timestamp_asset_price
    )

    assert remaining_orders == []
    assert exec_orders == [mock_trade1, mock_trade2]


def test_split_pending_orders_none_execute(
    asset_pair: AssetPair, timestamp_asset_price: dict[AssetPair, pd.DataFrame]
) -> None:
    """Execute no orders."""
    mock_trade1 = _make_mock_trade_request(
        asset_pair, Side.BUY, qty=2, should_execute=False, price=1
    )
    mock_trade2 = _make_mock_trade_request(
        asset_pair, Side.SELL, qty=1, should_execute=False, price=1
    )

    pending_orders = [mock_trade1, mock_trade2]
    exec_orders, remaining_orders = Simulator._split_pending_orders(
        pending_orders, timestamp_asset_price
    )

    assert remaining_orders == [mock_trade1, mock_trade2]
    assert exec_orders == []


def test_split_pending_orders_split_execute(
    asset_pair: AssetPair, timestamp_asset_price: dict[AssetPair, pd.DataFrame]
) -> None:
    """Execute no orders."""
    mock_trade1 = _make_mock_trade_request(
        asset_pair, Side.BUY, qty=2, should_execute=True, price=1
    )
    mock_trade2 = _make_mock_trade_request(
        asset_pair, Side.SELL, qty=1, should_execute=False, price=1
    )

    pending_orders = [mock_trade1, mock_trade2]
    exec_orders, remaining_orders = Simulator._split_pending_orders(
        pending_orders, timestamp_asset_price
    )

    assert remaining_orders == [mock_trade2]
    assert exec_orders == [mock_trade1]


def test_execute_orders_success(
    asset_pair: AssetPair, timestamp_asset_price: dict[AssetPair, pd.DataFrame]
) -> None:
    """Adjust Portfolio according to orders."""
    mock_trade = _make_mock_trade_request(
        asset_pair, Side.BUY, qty=1, should_execute=True, price=2
    )
    mock_trade2 = _make_mock_trade_request(
        asset_pair, Side.BUY, qty=1, should_execute=True, price=1
    )
    orders = [mock_trade, mock_trade2]

    portfolio = Mock()
    type(portfolio).base_currency = PropertyMock(return_value=asset_pair.currency)
    portfolio_cp = copy(portfolio)
    type(portfolio_cp).base_currency = PropertyMock(return_value=asset_pair.asset)
    portfolio.adjust.return_value = portfolio_cp

    new_portfolio, completed_trades = Simulator._execute_orders(
        portfolio, orders, timestamp_asset_price
    )

    assert new_portfolio.base_currency == asset_pair.asset
    assert completed_trades == [mock_trade.build_trade(), mock_trade2.build_trade()]


def test_execute_orders_failures(
    asset_pair: AssetPair, timestamp_asset_price: dict[AssetPair, pd.DataFrame]
) -> None:
    """Adjust Portfolio according to orders."""
    mock_trade = _make_mock_trade_request(
        asset_pair, Side.BUY, qty=1, should_execute=True, price=2
    )

    orders = [mock_trade]

    portfolio = Mock()
    type(portfolio).base_currency = PropertyMock(return_value=asset_pair.currency)
    portfolio.adjust.return_value = None

    new_portfolio, completed_trades = Simulator._execute_orders(
        portfolio, orders, timestamp_asset_price
    )

    assert new_portfolio == portfolio
    assert completed_trades == []


<<<<<<< HEAD
def test_simulation_runs_correct_strategies(
    schedule: list[tuple[Strategy, croniter]], timestamp: dt.datetime
) -> None:
    """Simulation runs correct strategies at correct times."""
    simulation_dt = pd.tseries.offsets.DateOffset(hours=1)
    strategies_to_run = Simulator._strategies_to_run(schedule, timestamp, simulation_dt)

    assert schedule[0][0] in strategies_to_run  # minute < hour
    assert schedule[1][0] in strategies_to_run  # hour = hour
    assert schedule[2][0] not in strategies_to_run  # day > hour
    assert len(strategies_to_run) == 2  # 2/3

    # now try again with a day offset, all strategies should run
    new_simulation_dt = pd.tseries.offsets.DateOffset(days=1)
    new_strategies_to_run = Simulator._strategies_to_run(
        schedule, timestamp + simulation_dt, new_simulation_dt
    )

    assert schedule[0][0] in new_strategies_to_run  # minute < day
    assert schedule[1][0] in new_strategies_to_run  # hour < day
    assert schedule[2][0] in new_strategies_to_run  # day = day
    assert len(new_strategies_to_run) == 3  # 3/3
=======
def test_handle_pending_orders(
    asset_pair: AssetPair,
    timestamp_asset_price: dict[AssetPair, pd.DataFrame],
    mocker: MockerFixture,
) -> None:
    """Propogate Orders as expected."""
    portfolio = Mock()
    mock_trade = _make_mock_trade_request(
        asset_pair, Side.BUY, qty=1, should_execute=True, price=2
    )
    mock_trade2 = _make_mock_trade_request(
        asset_pair, Side.BUY, qty=1, should_execute=True, price=1
    )
    orders = [mock_trade, mock_trade2]

    mocker.patch("coin_test.backtest.Simulator._split_pending_orders")
    Simulator._split_pending_orders.return_value = ([mock_trade], [mock_trade2])
    mocker.patch("coin_test.backtest.Simulator._execute_orders")
    Simulator._execute_orders.return_value = (portfolio, [mock_trade.build_trade])

    pending_orders, new_portfolio, exec_trades = Simulator._handle_pending_orders(
        orders, timestamp_asset_price, portfolio
    )

    assert pending_orders == [mock_trade2]
    assert new_portfolio == portfolio
    assert exec_trades == [mock_trade.build_trade]
>>>>>>> 6b9033ff
<|MERGE_RESOLUTION|>--- conflicted
+++ resolved
@@ -195,7 +195,35 @@
     assert completed_trades == []
 
 
-<<<<<<< HEAD
+def test_handle_pending_orders(
+    asset_pair: AssetPair,
+    timestamp_asset_price: dict[AssetPair, pd.DataFrame],
+    mocker: MockerFixture,
+) -> None:
+    """Propogate Orders as expected."""
+    portfolio = Mock()
+    mock_trade = _make_mock_trade_request(
+        asset_pair, Side.BUY, qty=1, should_execute=True, price=2
+    )
+    mock_trade2 = _make_mock_trade_request(
+        asset_pair, Side.BUY, qty=1, should_execute=True, price=1
+    )
+    orders = [mock_trade, mock_trade2]
+
+    mocker.patch("coin_test.backtest.Simulator._split_pending_orders")
+    Simulator._split_pending_orders.return_value = ([mock_trade], [mock_trade2])
+    mocker.patch("coin_test.backtest.Simulator._execute_orders")
+    Simulator._execute_orders.return_value = (portfolio, [mock_trade.build_trade])
+
+    pending_orders, new_portfolio, exec_trades = Simulator._handle_pending_orders(
+        orders, timestamp_asset_price, portfolio
+    )
+
+    assert pending_orders == [mock_trade2]
+    assert new_portfolio == portfolio
+    assert exec_trades == [mock_trade.build_trade]
+
+
 def test_simulation_runs_correct_strategies(
     schedule: list[tuple[Strategy, croniter]], timestamp: dt.datetime
 ) -> None:
@@ -217,33 +245,4 @@
     assert schedule[0][0] in new_strategies_to_run  # minute < day
     assert schedule[1][0] in new_strategies_to_run  # hour < day
     assert schedule[2][0] in new_strategies_to_run  # day = day
-    assert len(new_strategies_to_run) == 3  # 3/3
-=======
-def test_handle_pending_orders(
-    asset_pair: AssetPair,
-    timestamp_asset_price: dict[AssetPair, pd.DataFrame],
-    mocker: MockerFixture,
-) -> None:
-    """Propogate Orders as expected."""
-    portfolio = Mock()
-    mock_trade = _make_mock_trade_request(
-        asset_pair, Side.BUY, qty=1, should_execute=True, price=2
-    )
-    mock_trade2 = _make_mock_trade_request(
-        asset_pair, Side.BUY, qty=1, should_execute=True, price=1
-    )
-    orders = [mock_trade, mock_trade2]
-
-    mocker.patch("coin_test.backtest.Simulator._split_pending_orders")
-    Simulator._split_pending_orders.return_value = ([mock_trade], [mock_trade2])
-    mocker.patch("coin_test.backtest.Simulator._execute_orders")
-    Simulator._execute_orders.return_value = (portfolio, [mock_trade.build_trade])
-
-    pending_orders, new_portfolio, exec_trades = Simulator._handle_pending_orders(
-        orders, timestamp_asset_price, portfolio
-    )
-
-    assert pending_orders == [mock_trade2]
-    assert new_portfolio == portfolio
-    assert exec_trades == [mock_trade.build_trade]
->>>>>>> 6b9033ff
+    assert len(new_strategies_to_run) == 3  # 3/3