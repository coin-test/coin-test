"""Test the Simulator class."""
from copy import copy
import datetime as dt
from unittest.mock import Mock, PropertyMock

from croniter import croniter
import pandas as pd
import pytest
from pytest_mock import MockerFixture

from coin_test.backtest import Simulator, Strategy
from coin_test.util import AssetPair, Side


def test_collect_asset_pairs(
    asset_pair: AssetPair, asset_pair_btc_eth: AssetPair, asset_pair_eth_usdt: AssetPair
) -> None:
    """Collect Asset Pairs from strategies."""
    strategy1 = Mock()
    type(strategy1).asset_pairs = PropertyMock(
        return_value=[asset_pair, asset_pair_btc_eth]
    )
    strategy2 = Mock()
    type(strategy2).asset_pairs = PropertyMock(
        return_value=[asset_pair_btc_eth, asset_pair_eth_usdt]
    )

    asset_pairs = Simulator._collect_asset_pairs([strategy1, strategy2])

    assert asset_pairs == set([asset_pair, asset_pair_btc_eth, asset_pair_eth_usdt])


def test_simulation_validation_match(
    asset_pair: AssetPair,
    asset_pair_btc_eth: AssetPair,
    asset_pair_eth_usdt: AssetPair,
    mocker: MockerFixture,
) -> None:
    """Asset Pairs match."""
    mock_composer = Mock()
    type(mock_composer).datasets = PropertyMock(
        return_value=dict.fromkeys(
            [asset_pair, asset_pair_btc_eth, asset_pair_eth_usdt], None
        )
    )

    mocker.patch("coin_test.backtest.Simulator._collect_asset_pairs")
    Simulator._collect_asset_pairs.return_value = set([asset_pair, asset_pair_btc_eth])
    valid = Simulator._validate(mock_composer, [])
    assert valid is True


def test_simulation_validation_mismatch(
    asset_pair: AssetPair,
    asset_pair_btc_eth: AssetPair,
    asset_pair_eth_usdt: AssetPair,
    mocker: MockerFixture,
) -> None:
    """Invalid Asset Pairs with match."""
    mock_composer = Mock()
    type(mock_composer).datasets = PropertyMock(
        return_value=dict.fromkeys([asset_pair, asset_pair_btc_eth], None)
    )

    mocker.patch("coin_test.backtest.Simulator._collect_asset_pairs")
    Simulator._collect_asset_pairs.return_value = set(
        [asset_pair, asset_pair_btc_eth, asset_pair_eth_usdt]
    )

    valid = Simulator._validate(mock_composer, [])
    assert valid is False


def _make_mock_trade_request(
    asset_pair: AssetPair, side: Side, qty: float, should_execute: bool, price: float
) -> Mock:
    mock_tr = Mock()
    type(mock_tr).asset_pair = PropertyMock(return_value=asset_pair)
    type(mock_tr).side = PropertyMock(return_value=side)
    type(mock_tr).qty = PropertyMock(return_value=qty)
    mock_tr.should_execute.return_value = should_execute
    mock_trade = Mock()
    type(mock_trade).asset_pair = PropertyMock(return_value=asset_pair)
    type(mock_trade).side = PropertyMock(return_value=side)
    type(mock_trade).price = PropertyMock(return_value=price)
    type(mock_trade).amount = PropertyMock(return_value=qty)
    mock_tr.build_trade.return_value = mock_trade
    return mock_tr


def test_split_pending_orders_all_execute(
    asset_pair: AssetPair, timestamp_asset_price: dict[AssetPair, pd.DataFrame]
) -> None:
    """Execute all orders."""
    mock_trade1 = _make_mock_trade_request(
        asset_pair, Side.BUY, qty=2, should_execute=True, price=1
    )
    mock_trade2 = _make_mock_trade_request(
        asset_pair, Side.SELL, qty=1, should_execute=True, price=1
    )

    pending_orders = [mock_trade1, mock_trade2]
    exec_orders, remaining_orders = Simulator._split_pending_orders(
        pending_orders, timestamp_asset_price
    )

    assert remaining_orders == []
    assert exec_orders == [mock_trade1, mock_trade2]


def test_split_pending_orders_none_execute(
    asset_pair: AssetPair, timestamp_asset_price: dict[AssetPair, pd.DataFrame]
) -> None:
    """Execute no orders."""
    mock_trade1 = _make_mock_trade_request(
        asset_pair, Side.BUY, qty=2, should_execute=False, price=1
    )
    mock_trade2 = _make_mock_trade_request(
        asset_pair, Side.SELL, qty=1, should_execute=False, price=1
    )

    pending_orders = [mock_trade1, mock_trade2]
    exec_orders, remaining_orders = Simulator._split_pending_orders(
        pending_orders, timestamp_asset_price
    )

    assert remaining_orders == [mock_trade1, mock_trade2]
    assert exec_orders == []


def test_split_pending_orders_split_execute(
    asset_pair: AssetPair, timestamp_asset_price: dict[AssetPair, pd.DataFrame]
) -> None:
    """Execute no orders."""
    mock_trade1 = _make_mock_trade_request(
        asset_pair, Side.BUY, qty=2, should_execute=True, price=1
    )
    mock_trade2 = _make_mock_trade_request(
        asset_pair, Side.SELL, qty=1, should_execute=False, price=1
    )

    pending_orders = [mock_trade1, mock_trade2]
    exec_orders, remaining_orders = Simulator._split_pending_orders(
        pending_orders, timestamp_asset_price
    )

    assert remaining_orders == [mock_trade2]
    assert exec_orders == [mock_trade1]


def test_execute_orders_success(
    asset_pair: AssetPair, timestamp_asset_price: dict[AssetPair, pd.DataFrame]
) -> None:
    """Adjust Portfolio according to orders."""
    mock_trade = _make_mock_trade_request(
        asset_pair, Side.BUY, qty=1, should_execute=True, price=2
    )
    mock_trade2 = _make_mock_trade_request(
        asset_pair, Side.BUY, qty=1, should_execute=True, price=1
    )
    orders = [mock_trade, mock_trade2]

    portfolio = Mock()
    type(portfolio).base_currency = PropertyMock(return_value=asset_pair.currency)
    portfolio_cp = copy(portfolio)
    type(portfolio_cp).base_currency = PropertyMock(return_value=asset_pair.asset)
    portfolio.adjust.return_value = portfolio_cp

    new_portfolio, completed_trades = Simulator._execute_orders(
        portfolio, orders, timestamp_asset_price
    )

    assert new_portfolio.base_currency == asset_pair.asset
    assert completed_trades == [mock_trade.build_trade(), mock_trade2.build_trade()]


def test_execute_orders_failures(
    asset_pair: AssetPair, timestamp_asset_price: dict[AssetPair, pd.DataFrame]
) -> None:
    """Adjust Portfolio according to orders."""
    mock_trade = _make_mock_trade_request(
        asset_pair, Side.BUY, qty=1, should_execute=True, price=2
    )

    orders = [mock_trade]

    portfolio = Mock()
    type(portfolio).base_currency = PropertyMock(return_value=asset_pair.currency)
    portfolio.adjust.return_value = None

    new_portfolio, completed_trades = Simulator._execute_orders(
        portfolio, orders, timestamp_asset_price
    )

    assert new_portfolio == portfolio
    assert completed_trades == []


def test_build_croniter_schedule() -> None:
    """Schedule adjusted appropriately."""
    strat1 = Mock()
    strat1.schedule = "* * * * *"
    strat2 = Mock()
    strat2.schedule = "* */5 * * *"  # Every 5th minute
    start_time = pd.Timestamp(dt.datetime(2022, 12, 28, 22, 51))
    schedule = Simulator._build_croniter_schedule(start_time, [strat1, strat2])

    assert schedule[0][1].get_current(dt.datetime) == start_time
    assert schedule[1][1].get_current(dt.datetime) != start_time


def test_handle_pending_orders(
    asset_pair: AssetPair,
    timestamp_asset_price: dict[AssetPair, pd.DataFrame],
    mocker: MockerFixture,
) -> None:
    """Propogate Orders as expected."""
    portfolio = Mock()
    mock_trade = _make_mock_trade_request(
        asset_pair, Side.BUY, qty=1, should_execute=True, price=2
    )
    mock_trade2 = _make_mock_trade_request(
        asset_pair, Side.BUY, qty=1, should_execute=True, price=1
    )
    orders = [mock_trade, mock_trade2]

    mocker.patch("coin_test.backtest.Simulator._split_pending_orders")
    Simulator._split_pending_orders.return_value = ([mock_trade], [mock_trade2])
    mocker.patch("coin_test.backtest.Simulator._execute_orders")
    Simulator._execute_orders.return_value = (portfolio, [mock_trade.build_trade])

    pending_orders, new_portfolio, exec_trades = Simulator._handle_pending_orders(
        orders, timestamp_asset_price, portfolio
    )

    assert pending_orders == [mock_trade2]
    assert new_portfolio == portfolio
    assert exec_trades == [mock_trade.build_trade]


def test_run_strategies(
    asset_pair: AssetPair,
    timestamp_asset_price: dict[AssetPair, pd.DataFrame],
    mocker: MockerFixture,
) -> None:
    """Trades created from running strategies."""
    mock_trade = _make_mock_trade_request(
        asset_pair, Side.BUY, qty=1, should_execute=True, price=2
    )
    mock_trade2 = _make_mock_trade_request(
        asset_pair, Side.BUY, qty=1, should_execute=True, price=2
    )
    strategy1 = Mock()
    strategy1.return_value = [mock_trade]
    type(strategy1).asset_pairs = PropertyMock(return_value=[asset_pair])
    type(strategy1).lookback = PropertyMock(return_value=pd.Timedelta(days=1))

    strategy2 = Mock()
    strategy2.return_value = [mock_trade2]
    type(strategy2).asset_pairs = PropertyMock(return_value=[asset_pair])
    type(strategy2).lookback = PropertyMock(return_value=pd.Timedelta(days=2))

    mock_composer = Mock()
    mock_composer.get_range.return_value = dict.fromkeys([asset_pair], None)
    type(mock_composer).start_time = PropertyMock(return_value=dt.datetime.now())
    type(mock_composer).end_time = PropertyMock(return_value=dt.datetime.now())
    type(mock_composer).freq = PropertyMock(return_value=pd.DateOffset(days=3))

    portfolio = Mock()

    mocker.patch("coin_test.backtest.Simulator._strategies_to_run")
    Simulator._strategies_to_run.return_value = [strategy1, strategy2]
    mocker.patch("coin_test.backtest.Simulator._validate")
    Simulator._validate.return_value = True

    sim = Simulator(mock_composer, portfolio, [])

    time = pd.Timestamp(dt.datetime.now())
    schedule = [(strategy1, croniter("@yearly")), (strategy2, croniter("@yearly"))]
    trade_requests = sim.run_strategies(schedule, time, portfolio)

    strategy1.assert_called_with(time, portfolio, mock_composer.get_range.return_value)
    strategy2.assert_called_with(time, portfolio, mock_composer.get_range.return_value)

    assert trade_requests == [mock_trade, mock_trade2]


def test_simulation_runs_correct_strategies(
    schedule: list[tuple[Strategy, croniter]], timestamp: dt.datetime
) -> None:
    """Simulation runs correct strategies at correct times."""
    simulation_dt = pd.tseries.offsets.DateOffset(hours=1)
    strategies_to_run = Simulator._strategies_to_run(schedule, timestamp, simulation_dt)

    assert schedule[0][0] in strategies_to_run  # minute < hour
    assert schedule[1][0] in strategies_to_run  # hour = hour
    assert schedule[2][0] not in strategies_to_run  # day > hour
    assert len(strategies_to_run) == 2  # 2/3

    # now try again with a day offset, all strategies should run
    new_simulation_dt = pd.tseries.offsets.DateOffset(days=1)
    new_strategies_to_run = Simulator._strategies_to_run(
        schedule, timestamp + simulation_dt, new_simulation_dt
    )

    assert schedule[0][0] in new_strategies_to_run  # minute < day
    assert schedule[1][0] in new_strategies_to_run  # hour < day
    assert schedule[2][0] in new_strategies_to_run  # day = day
    assert len(new_strategies_to_run) == 3  # 3/3


def test_run(
    asset_pair: AssetPair,
    timestamp_asset_price: dict[AssetPair, pd.DataFrame],
    mocker: MockerFixture,
) -> None:
    """Run Simulator correctly."""
    mock_trade = _make_mock_trade_request(
        asset_pair, Side.BUY, qty=1, should_execute=True, price=2
    )
    mock_executed_trade = _make_mock_trade_request(
        asset_pair, Side.BUY, qty=1, should_execute=True, price=3
    )

    mock_ran_trade = _make_mock_trade_request(
        asset_pair, Side.BUY, qty=1, should_execute=True, price=4
    )

    mock_composer = Mock()
    mock_composer.get_range.return_value = dict.fromkeys([asset_pair], None)
    time = pd.Timestamp.now()
    type(mock_composer).start_time = PropertyMock(return_value=time)
    type(mock_composer).end_time = PropertyMock(
        return_value=time + pd.DateOffset(days=2)
    )
    type(mock_composer).freq = PropertyMock(return_value=pd.DateOffset(days=1))
    mock_composer.get_timestep.return_value = timestamp_asset_price
    portfolio = Mock()
    portfolio_handled = Mock()

    strategy1 = Mock()
    strategy1.return_value = [mock_trade]
    type(strategy1).asset_pairs = PropertyMock(return_value=[asset_pair])
    type(strategy1).lookback = PropertyMock(return_value=pd.Timedelta(days=1))
    type(strategy1).schedule = PropertyMock(return_value="* * * * *")

    strategy2 = Mock()
    strategy2.return_value = [mock_trade]
    type(strategy2).asset_pairs = PropertyMock(return_value=[asset_pair])
<<<<<<< HEAD
    type(strategy2).lookback = PropertyMock(return_value=dt.timedelta(days=1))
    type(strategy2).schedule = PropertyMock(
        return_value=f"* * {(time + pd.DateOffset(days=1)).day} * *"
    )
=======
    type(strategy2).lookback = PropertyMock(return_value=pd.Timedelta(days=1))
    type(strategy2).schedule = PropertyMock(return_value=f"* * {time.day+1} * *")
>>>>>>> c76668e4

    mocker.patch("coin_test.backtest.Simulator._build_croniter_schedule")
    Simulator._build_croniter_schedule.return_value = None

    mocker.patch("coin_test.backtest.Simulator._handle_pending_orders")
    Simulator._handle_pending_orders.return_value = (
        [mock_trade],
        portfolio_handled,
        [mock_executed_trade.build_trade()],
    )

    mocker.patch("coin_test.backtest.Simulator.run_strategies")
    Simulator.run_strategies.return_value = [mock_ran_trade]

    mocker.patch("coin_test.backtest.Simulator._validate")
    Simulator._validate.return_value = True

    # TODO: This should be refactored to be a mocked object
    sim = Simulator(mock_composer, portfolio, [strategy1, strategy2])

    hist_times, hist_port, hist_trades, hist_pending = sim.run()

    assert hist_times == [
        mock_composer.start_time - mock_composer.freq,
        mock_composer.start_time,
        mock_composer.start_time + mock_composer.freq,
    ]
    assert hist_port == [portfolio, portfolio_handled, portfolio_handled]
    assert hist_trades == [
        mock_executed_trade.build_trade(),
        mock_executed_trade.build_trade(),
        mock_executed_trade.build_trade(),
        mock_executed_trade.build_trade(),
    ]
    assert hist_pending == [
        [mock_trade, mock_trade],
        [mock_trade, mock_trade, mock_trade, mock_trade],
    ]


def test_construct_simulator(asset_pair: AssetPair, mocker: MockerFixture) -> None:
    """Simulator initilaizes correctly."""
    mock_composer = Mock()
    mock_composer.get_range.return_value = dict.fromkeys([asset_pair], None)
    time = dt.datetime.now()
    type(mock_composer).start_time = PropertyMock(return_value=time)
    type(mock_composer).end_time = PropertyMock(
        return_value=time + pd.Timedelta(days=2)
    )
    type(mock_composer).freq = PropertyMock(return_value=pd.DateOffset(days=1))

    portfolio = Mock()
    strategy1 = Mock()

    mocker.patch("coin_test.backtest.Simulator._validate")
    Simulator._validate.return_value = True

    sim = Simulator(mock_composer, portfolio, [strategy1])

    assert sim._portfolio is portfolio
    assert sim._composer is mock_composer
    assert sim._strategies == [strategy1]
    assert sim._start_time == mock_composer.start_time
    assert sim._end_time == mock_composer.end_time
    assert sim._simulation_dt == mock_composer.freq


def test_construct_invalid_simulator(
    asset_pair: AssetPair, mocker: MockerFixture
) -> None:
    """Invalid Simulator raises ValueError."""
    mock_composer = Mock()
    mock_composer.get_range.return_value = dict.fromkeys([asset_pair], None)
    time = dt.datetime.now()
    type(mock_composer).start_time = PropertyMock(return_value=time)
    type(mock_composer).end_time = PropertyMock(
        return_value=time + pd.Timedelta(days=2)
    )
    type(mock_composer).freq = PropertyMock(return_value=pd.DateOffset(days=1))

    portfolio = Mock()
    strategy1 = Mock()

    mocker.patch("coin_test.backtest.Simulator._validate")
    Simulator._validate.return_value = False

    with pytest.raises(ValueError):
        _ = Simulator(mock_composer, portfolio, [strategy1])<|MERGE_RESOLUTION|>--- conflicted
+++ resolved
@@ -347,15 +347,10 @@
     strategy2 = Mock()
     strategy2.return_value = [mock_trade]
     type(strategy2).asset_pairs = PropertyMock(return_value=[asset_pair])
-<<<<<<< HEAD
-    type(strategy2).lookback = PropertyMock(return_value=dt.timedelta(days=1))
+    type(strategy2).lookback = PropertyMock(return_value=pd.Timedelta(days=1))
     type(strategy2).schedule = PropertyMock(
         return_value=f"* * {(time + pd.DateOffset(days=1)).day} * *"
     )
-=======
-    type(strategy2).lookback = PropertyMock(return_value=pd.Timedelta(days=1))
-    type(strategy2).schedule = PropertyMock(return_value=f"* * {time.day+1} * *")
->>>>>>> c76668e4
 
     mocker.patch("coin_test.backtest.Simulator._build_croniter_schedule")
     Simulator._build_croniter_schedule.return_value = None
