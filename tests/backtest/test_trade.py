"""Test the Trade class."""

from coin_test.backtest import Trade
from coin_test.util import AssetPair, Side


def test_trade(asset_pair: AssetPair) -> None:
    """Initialize correctly."""
    price = 100.0
    side = Side.BUY
    amount = 9.7
    transaction_fee = 0.25

    x = Trade(
        asset_pair=asset_pair,
        side=side,
        price=price,
        amount=amount,
        transaction_fee=transaction_fee,
    )

    assert x.asset_pair == asset_pair
    assert x.side == side
    assert x.price == price
    assert x.amount == amount
<<<<<<< HEAD
    assert x.transaction_fee == transaction_fee
=======


def test_trade_repr_buy(asset_pair: AssetPair) -> None:
    """Build string representation for buy."""
    price = 100.0
    side = Side.BUY
    amount = 9.7
    currency_amount = price * amount
    trade = Trade(asset_pair=asset_pair, side=side, price=price, amount=amount)
    rep = repr(trade)
    expected = f"{currency_amount} {asset_pair.currency} -> {amount} {asset_pair.asset}"
    assert rep == expected


def test_trade_repr_sell(asset_pair: AssetPair) -> None:
    """Build string representation for sell."""
    price = 100.0
    side = Side.SELL
    amount = 9.7
    currency_amount = price * amount
    trade = Trade(asset_pair=asset_pair, side=side, price=price, amount=amount)
    rep = repr(trade)
    expected = f"{amount} {asset_pair.asset} -> {currency_amount} {asset_pair.currency}"
    assert rep == expected
>>>>>>> 0e5387c9
<|MERGE_RESOLUTION|>--- conflicted
+++ resolved
@@ -23,9 +23,7 @@
     assert x.side == side
     assert x.price == price
     assert x.amount == amount
-<<<<<<< HEAD
     assert x.transaction_fee == transaction_fee
-=======
 
 
 def test_trade_repr_buy(asset_pair: AssetPair) -> None:
@@ -49,5 +47,4 @@
     trade = Trade(asset_pair=asset_pair, side=side, price=price, amount=amount)
     rep = repr(trade)
     expected = f"{amount} {asset_pair.asset} -> {currency_amount} {asset_pair.currency}"
-    assert rep == expected
->>>>>>> 0e5387c9
+    assert rep == expected